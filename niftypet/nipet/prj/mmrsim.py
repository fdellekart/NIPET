--- conflicted
+++ resolved
@@ -212,14 +212,6 @@
     nrmsino = np.ones(attsino.shape, dtype=np.float32)
 
     #> randoms and scatter put together
-<<<<<<< HEAD
-    if not isinstance(randoms, np.ndarray):
-        rndsct = 1e-5*np.ones((Cnt['Naw'], nsinos), dtype=np.float32)
-    else:
-        rndsct = randoms
-
-    log = logging.getLogger(__name__)
-=======
     if isinstance(randoms, np.ndarray) and measured_sino.shape==randoms.shape:
         rsng = mmraux.remgaps(randoms, txLUT, Cnt)
     else:
@@ -231,7 +223,7 @@
         ssng = 1e-5*np.ones((Cnt['Naw'], nsinos), dtype=np.float32)
     
 
->>>>>>> 685e080a
+    log = logging.getLogger(__name__)
     if simulate_3d:
         log.debug('------ OSEM (%d) -------' % nitr)
 
