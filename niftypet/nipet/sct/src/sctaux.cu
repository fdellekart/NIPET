/*------------------------------------------------------------------------
Python extension for CUDA auxiliary routines used in
voxel-driven scatter modelling (VSM)

author: Pawel Markiewicz
Copyrights: 2020
------------------------------------------------------------------------*/
#include <stdlib.h>
#include "sctaux.h"

<<<<<<< HEAD
void HandleError(cudaError_t err, const char *file, int line) {
	if (err != cudaSuccess) {
		printf("%s in %s at line %d\n", cudaGetErrorString(err), file, line);
		exit(EXIT_FAILURE);
	}
}

//************ CHECK DEVICE MEMORY USAGE *********************
void getMemUse(Cnst Cnt) {
	size_t free_mem;
	size_t total_mem;
	HANDLE_ERROR(cudaMemGetInfo(&free_mem, &total_mem));
	double free_db = (double)free_mem;
	double total_db = (double)total_mem;
	double used_db = total_db - free_db;
	if (Cnt.LOG <= LOGDEBUG) printf("\ni> current GPU memory usage: %7.2f/%7.2f [MB]\n", used_db / 1024.0 / 1024.0, total_db / 1024.0 / 1024.0);
}
//************************************************************


//======================================================================
=======
//==========================================================================================
>>>>>>> 04a7bd08
//  S C A T T E R
//======================================================================

<<<<<<< HEAD
=======
//------------- DEFINE A SUBSET OF CRYSTAL and THEIR CENTRES FOR SCATTER -------------------
scrsDEF def_scrs(short * isrng, float *scrs, Cnst Cnt)
{

	// float * scrs = (float*)malloc(3 * nCRS * sizeof(float));
	// //indx of scatter crystals, ending with the total number
	// int iscrs = 0;
	// //counter for crystal period, SCRS_T
	// int cntr = 0;

	// for (int c = 0; c<nCRS; c++) {
	// 	// avoiding gaps
	// 	if (((c + 1) % 9) == 0) continue;
	// 	cntr += 1;
	// 	if (cntr == SCRS_T) {
	// 		cntr = 0;
	// 		scrs[3 * iscrs] = (float)c;
	// 		scrs[3 * iscrs + 1] = 0.5*(crs[c] + crs[c + 2 * nCRS]);
	// 		scrs[3 * iscrs + 2] = 0.5*(crs[c + nCRS] + crs[c + 3 * nCRS]);

	// 		//printf("i> %d-th scatter crystal (%d): (x,y) = (%2.2f, %2.2f). \n", iscrs, c, scrs[3*iscrs+1], scrs[3*iscrs+2]);
	// 		iscrs += 1;
	// 	}
	// }


	scrsDEF d_scrsdef;

	//scatter ring definitions
#ifdef WIN32
	float *h_scrcdefRng, *h_scrsdefCrs;
	HANDLE_ERROR(cudaMallocHost(&h_scrcdefRng, 2 * Cnt.NSRNG * sizeof(float)));
	float z = 0.5*(-Cnt.NRNG*Cnt.AXR + Cnt.AXR);
	for (int ir = 0; ir<Cnt.NSRNG; ir++) {
		h_scrcdefRng[2 * ir] = (float)isrng[ir];
		h_scrcdefRng[2 * ir + 1] = z + isrng[ir] * Cnt.AXR;
		if (Cnt.LOG <= LOGDEBUG)
			printf(">> [%d]: ring_i=%d, ring_z=%f\n", ir, (int)h_scrcdefRng[2 * ir], h_scrcdefRng[2 * ir + 1]);
	}
	HANDLE_ERROR(cudaMalloc(&d_scrsdef.rng, 2 * Cnt.NSRNG * sizeof(float)));
	HANDLE_ERROR(cudaMemcpy(d_scrsdef.rng, h_scrcdefRng, 2 * Cnt.NSRNG * sizeof(float), cudaMemcpyHostToDevice));
	HANDLE_ERROR(cudaFreeHost(h_scrcdefRng));

	//transaxial crystals to structure
	HANDLE_ERROR(cudaMallocHost(&h_scrsdefCrs, 3 * Cnt.NSCRS * sizeof(float)));
	for (int sc = 0; sc<Cnt.NSCRS; sc++) {
		h_scrsdefCrs[3 * sc] = scrs[3 * sc];
		h_scrsdefCrs[3 * sc + 1] = scrs[3 * sc + 1];
		h_scrsdefCrs[3 * sc + 2] = scrs[3 * sc + 2];
		if (Cnt.LOG <= LOGDEBUG)
			printf("i> %d-th scatter crystal (%d): (x,y) = (%2.2f, %2.2f). \n", sc, (int)h_scrsdefCrs[3 * sc], h_scrsdefCrs[3 * sc + 1], h_scrsdefCrs[3 * sc + 2]);
	}
	HANDLE_ERROR(cudaMalloc(&d_scrsdef.crs, 3 * Cnt.NSCRS * sizeof(float)));
	HANDLE_ERROR(cudaMemcpy(d_scrsdef.crs, h_scrsdefCrs, 3 * Cnt.NSCRS * sizeof(float), cudaMemcpyHostToDevice));
	HANDLE_ERROR(cudaFreeHost(h_scrsdefCrs));

#else
	HANDLE_ERROR(cudaMallocManaged(&d_scrsdef.rng, 2 * Cnt.NSRNG * sizeof(float)));
	float z = 0.5*(-Cnt.NRNG*Cnt.AXR + Cnt.AXR);
	for (int ir = 0; ir<Cnt.NSRNG; ir++) {
		d_scrsdef.rng[2 * ir] = (float)isrng[ir];
		d_scrsdef.rng[2 * ir + 1] = z + isrng[ir] * Cnt.AXR;
		if (Cnt.LOG <= LOGDEBUG)
			printf(">> [%d]: ring_i=%d, ring_z=%f\n", ir, (int)d_scrsdef.rng[2 * ir], d_scrsdef.rng[2 * ir + 1]);
	}

	//transaxial crs to structure
	HANDLE_ERROR(cudaMallocManaged(&d_scrsdef.crs, 3 * Cnt.NSCRS * sizeof(float)));
	for (int sc = 0; sc<Cnt.NSCRS; sc++) {
		d_scrsdef.crs[3 * sc] 	  = scrs[3 * sc];
		d_scrsdef.crs[3 * sc + 1] = scrs[3 * sc + 1];
		d_scrsdef.crs[3 * sc + 2] = scrs[3 * sc + 2];
		if (Cnt.LOG <= LOGDEBUG)
			printf("i> %d-th scatter crystal (%d): (x,y) = (%2.2f, %2.2f). \n", sc, (int)d_scrsdef.crs[3 * sc], d_scrsdef.crs[3 * sc + 1], d_scrsdef.crs[3 * sc + 2]);
	}
#endif

	d_scrsdef.nscrs = Cnt.NSCRS;
	d_scrsdef.nsrng = Cnt.NSRNG;

	return d_scrsdef;
}


//==========================================================================
//---------- get 3D scatter look up tables ---------------------------------
int * get_2DsctLUT(scrsDEF d_scrsdef, Cnst Cnt) {


	//crystals -> sino bin LUT
	short c0, c1;
	int * c2s = (int*)malloc(Cnt.NCRS*Cnt.NCRS * sizeof(int));
	for (int iw = 0; iw<Cnt.W; iw++) {
		for (int ia = 0; ia<Cnt.A; ia++) {
			c0 = floor(fmod(ia + .5*(Cnt.NCRS - 2 + Cnt.W / 2 - iw), Cnt.NCRS));
			c1 = floor(fmod(ia + .5*(2 * Cnt.NCRS - 2 - Cnt.W / 2 + iw), Cnt.NCRS));
			c2s[c0 + c1*Cnt.NCRS] = iw + ia*Cnt.W;//ia + iw*Cnt.A;
			c2s[c1 + c0*Cnt.NCRS] = iw + ia*Cnt.W;//ia + iw*Cnt.A;
		}
	}

	int *d_sct2aw;

#ifdef WIN32
	int *h_sct2aw;
	float *h_scrsdefCrs;
	HANDLE_ERROR(cudaMallocHost(&h_sct2aw, d_scrsdef.nscrs*d_scrsdef.nscrs / 2 * sizeof(int)));
	HANDLE_ERROR(cudaMalloc(&d_sct2aw, d_scrsdef.nscrs*d_scrsdef.nscrs / 2 * sizeof(int)));
	//HANDLE_ERROR(cudaMalloc(&d_scrsdef.crs, 3 * iscrs * sizeof(float)));

	HANDLE_ERROR(cudaMallocHost(&h_scrsdefCrs, 3 * d_scrsdef.nscrs * sizeof(float)));
	HANDLE_ERROR(cudaMemcpy(h_scrsdefCrs, d_scrsdef.crs, 3 * d_scrsdef.nscrs * sizeof(float), cudaMemcpyDeviceToHost));

	//printf("i> d_scrsdef: nrcs nsrng %d %d\n\n", d_scrsdef.nscrs, d_scrsdef.nsrng);


	//loop over unscattered crystals
	for (int uc = 0; uc<d_scrsdef.nscrs; uc++) {

		//loop over scatter crystals
		for (int i = 0; i<d_scrsdef.nscrs / 2; i++) {
			//scatter crystal based on the position of unscatter crystal <uc>
			int sc = (uc + d_scrsdef.nscrs / 4 + i) & (d_scrsdef.nscrs - 1);
			//sino linear index (full including the gaps)
			h_sct2aw[d_scrsdef.nscrs / 2 * uc + i] = c2s[(int)h_scrsdefCrs[3 * uc] + Cnt.NCRS*(int)h_scrsdefCrs[3 * sc]];

			//scattered and unscattered crystal positions (used for determining +/- sino segments)
			float xs = h_scrsdefCrs[3 * sc + 1];
			float xu = h_scrsdefCrs[3 * uc + 1];

			if (xs>xu) { h_sct2aw[d_scrsdef.nscrs / 2 * uc + i] += (1 << 30); }

			// printf("uc = %d (c=%d, xu = %f), sc = %d (c=%d, xs = %f), iAW = %d\n",
			//        uc, (int)d_scrsdef.crs[3*uc], d_scrsdef.crs[3*uc+1],
			//        sc, (int)d_scrsdef.crs[3*sc], d_scrsdef.crs[3*sc+1],
			//        d_sct2aw[d_scrsdef.nscrs/2*uc + i] );
		}

	}
	HANDLE_ERROR(cudaMemcpy(d_sct2aw, h_sct2aw, d_scrsdef.nscrs*d_scrsdef.nscrs / 2 * sizeof(int), cudaMemcpyHostToDevice));
	HANDLE_ERROR(cudaFreeHost(h_sct2aw));
	HANDLE_ERROR(cudaFreeHost(h_scrsdefCrs));



#else

	HANDLE_ERROR(cudaMallocManaged(&d_sct2aw, d_scrsdef.nscrs*d_scrsdef.nscrs / 2 * sizeof(int)));

	//loop over unscattered crystals
	for (int uc = 0; uc<d_scrsdef.nscrs; uc++) {

		//loop over scatter crystals
		for (int i = 0; i<d_scrsdef.nscrs / 2; i++) {
			//scatter crystal based on the position of unscatter crystal <uc>
			int sc = (uc + d_scrsdef.nscrs / 4 + i) & (d_scrsdef.nscrs - 1);
			//sino linear index (full including the gaps)
			d_sct2aw[d_scrsdef.nscrs / 2 * uc + i] = c2s[(int)d_scrsdef.crs[3 * uc] + Cnt.NCRS*(int)d_scrsdef.crs[3 * sc]];

			//scattered and unscattered crystal positions (used for determining +/- sino segments)
			float xs = d_scrsdef.crs[3 * sc + 1];
			float xu = d_scrsdef.crs[3 * uc + 1];

			if (xs>xu) { d_sct2aw[d_scrsdef.nscrs / 2 * uc + i] += (1 << 30); }

			// printf("uc = %d (c=%d, xu = %f), sc = %d (c=%d, xs = %f), iAW = %d\n",
			//        uc, (int)d_scrsdef.crs[3*uc], d_scrsdef.crs[3*uc+1],
			//        sc, (int)d_scrsdef.crs[3*sc], d_scrsdef.crs[3*sc+1],
			//        d_sct2aw[d_scrsdef.nscrs/2*uc + i] );
		}

	}

#endif

	return d_sct2aw;
}



//---------------- Scatter crystals to sino bins -------------------------------------
snLUT get_scrs2sn(int nscrs, float *scrs, Cnst Cnt) {
>>>>>>> 04a7bd08

//======================================================================
//SCATTER RESULTS PROCESSING
//======================================================================

__constant__ short c_isrng[N_SRNG];


//~~~~~~~~~~~~~~~~~~~~~~~~~~~~~~~~~~~~~~~~~~~~~~~~~~~~~~~~~~~~~~~~~~~~~~~~~~~~~~~~~~~~~~~~~~~~~~~~~
__global__ void d_sct2sn1(
	float *scts1,
	float *srslt,
	size_t offtof,
	char *xsxu,
	short *offseg,
	int NBIN)
{
	//scatter crystal index
	char ics = threadIdx.x;

	//scatter ring index
	char irs = threadIdx.y;

	//unscattered crystal index
	char icu = blockIdx.x;
	//unscattered crystal index
	char iru = blockIdx.y;



	//number of considered crystals and rings for scatter
	char nscrs = gridDim.x;
	char nsrng = gridDim.y;

	//scatter bin index for one scatter sino/plane
	short ssi = nscrs*icu + ics;
	bool pos = ((2*xsxu[ssi] - 1) * (irs - iru)) > 0;

	// ring difference index used for addressing the segment offset to obtain sino index in span-1
	unsigned short rd = __usad(c_isrng[irs], c_isrng[iru], 0);

	unsigned short rdi = (2*rd - 1*pos);
	unsigned short sni = offseg[rdi] + MIN(c_isrng[irs], c_isrng[iru]);

	atomicAdd(scts1 + sni*NBIN + ssi,
		srslt[offtof + iru*nscrs*nsrng*nscrs + icu*nsrng*nscrs + irs*nscrs + ics]);
}
//~~~~~~~~~~~~~~~~~~~~~~~~~~~~~~~~~~~~~~~~~~~~~~~~~~~~~~~~~~~~~~~~~~~~~~~~~~~~~~~~~~~~~~~~~~~~~~~~~



//~~~~~~~~~~~~~~~~~~~~~~~~~~~~~~~~~~~~~~~~~~~~~~~~~~~~~~~~~~~~~~~~~~~~~~~~~~~~~~~~~~~~~~~~~~~~~~~~~
__global__ void d_sct_axinterp(
	float *sct3d,
	const float *scts1,
	const int4 *sctaxR,
	const float4 *sctaxW,
	const short *sn1_sn11,
	int NBIN,
	int NSN1,
	int SPN,
	int tof_off)
{
	//scatter crystal index
	char ics = threadIdx.x;

	//unscattered crystal index (the 4s are done in the loop below)
	char icu = blockIdx.x;

	//span-1 sino index
	short sni = blockIdx.y;

	float tmp = sctaxW[sni].x * scts1[NBIN*sctaxR[sni].x + icu*blockDim.x + ics] +
				sctaxW[sni].y * scts1[NBIN*sctaxR[sni].y + icu*blockDim.x + ics] +
				sctaxW[sni].z * scts1[NBIN*sctaxR[sni].z + icu*blockDim.x + ics] +
				sctaxW[sni].w * scts1[NBIN*sctaxR[sni].w + icu*blockDim.x + ics];

	//span-1 or span-11 scatter pre-sinogram interpolation
	if (SPN == 1) 
		sct3d[tof_off + sni*NBIN + icu*blockDim.x + ics] = tmp;
	else if (SPN == 11)
		if (sni<NSN1) atomicAdd(sct3d + tof_off + sn1_sn11[sni]*NBIN + icu*blockDim.x + ics, tmp);

}

//~~~~~~~~~~~~~~~~~~~~~~~~~~~~~~~~~~~~~~~~~~~~~~~~~~~~~~~~~~~~~~~~~~~~~~~~~~~~~~~~~~~~~~~~~~~~~~~~~


//======================================================================
float * srslt2sino(
	float *d_srslt,
	char *d_xsxu,
	scrsDEF d_scrsdef,
	int *sctaxR,
	float *sctaxW,
	short *offseg,
	short *isrng,
	short *sn1_rno,
	short *sn1_sn11,
	Cnst Cnt)
{

<<<<<<< HEAD

	getMemUse(Cnt);

	//scatter pre-sino in span-1 (temporary) 
=======
	//scatter pre-sino in span-1 (tmporary)
>>>>>>> 04a7bd08
	float *d_scts1;
	HANDLE_ERROR(cudaMalloc(&d_scts1, Cnt.NSN64*d_scrsdef.nscrs*d_scrsdef.nscrs * sizeof(float)));


	//axially interpolated scatter pre-sino; full span-1 without MRD limit or span-11 with MRD=60
	float *d_sct3di;
	int tbins = 0;
	if (Cnt.SPN == 1)
		tbins = Cnt.NSN64*d_scrsdef.nscrs*d_scrsdef.nscrs;
	//scatter pre-sino, span-11
	else if (Cnt.SPN == 11)
		tbins = Cnt.NSN11*d_scrsdef.nscrs*d_scrsdef.nscrs;

	HANDLE_ERROR(cudaMalloc(&d_sct3di, Cnt.TOFBINN*tbins * sizeof(float)));
	HANDLE_ERROR(cudaMemset(d_sct3di, 0, Cnt.TOFBINN*tbins * sizeof(float)));

	//number of all scatter estimated values (sevn) for one TOF 3D sino
	int sevn = d_scrsdef.nsrng*d_scrsdef.nscrs*d_scrsdef.nsrng*d_scrsdef.nscrs;

	//---- constants
	int4 *d_sctaxR;
	HANDLE_ERROR(cudaMalloc(&d_sctaxR, Cnt.NSN64 * sizeof(int4)));
	HANDLE_ERROR(cudaMemcpy(d_sctaxR, sctaxR, Cnt.NSN64 * sizeof(int4), cudaMemcpyHostToDevice));

	float4 *d_sctaxW;
	HANDLE_ERROR(cudaMalloc(&d_sctaxW, Cnt.NSN64 * sizeof(float4)));
	HANDLE_ERROR(cudaMemcpy(d_sctaxW, sctaxW, Cnt.NSN64 * sizeof(float4), cudaMemcpyHostToDevice));

	short *d_offseg;
	HANDLE_ERROR(cudaMalloc(&d_offseg, (Cnt.NSEG0 + 1) * sizeof(short)));
	HANDLE_ERROR(cudaMemcpy(d_offseg, offseg, (Cnt.NSEG0 + 1) * sizeof(short), cudaMemcpyHostToDevice));

	if (N_SRNG != Cnt.NSRNG) printf("e> Number of scatter rings is different in definitions from Python! <<<<<<<<<<<<<<<<<<< error \n");
	
	//---scatter ring indices to constant memory (GPU)
	HANDLE_ERROR(cudaMemcpyToSymbol(c_isrng, isrng, Cnt.NSRNG * sizeof(short)));
	//---

	short2 *d_sn1_rno;
	HANDLE_ERROR(cudaMalloc(&d_sn1_rno, Cnt.NSN1 * sizeof(short2)));
	HANDLE_ERROR(cudaMemcpy(d_sn1_rno, sn1_rno, Cnt.NSN1 * sizeof(short2), cudaMemcpyHostToDevice));

	short *d_sn1_sn11;
	HANDLE_ERROR(cudaMalloc(&d_sn1_sn11, Cnt.NSN1 * sizeof(short)));
	HANDLE_ERROR(cudaMemcpy(d_sn1_sn11, sn1_sn11, Cnt.NSN1 * sizeof(short), cudaMemcpyHostToDevice));
	//----

	for (int i = 0; i<Cnt.TOFBINN; i++) {

		//offset for given TOF bin
		size_t offtof = i*sevn;

		//init to zeros
		HANDLE_ERROR(cudaMemset(d_scts1, 0, Cnt.NSN64*d_scrsdef.nscrs*d_scrsdef.nscrs * sizeof(float)));


		if (Cnt.LOG <= LOGINFO) printf("i> 3D scatter results into span-1 pre-sino for TOF bin %d...", i);
		cudaEvent_t start, stop;
		cudaEventCreate(&start);
		cudaEventCreate(&stop);
		cudaEventRecord(start, 0);
		//<><><><><><><><><><><><><><><><><><><><><><><><><><><><><>
		dim3 grid(d_scrsdef.nscrs, d_scrsdef.nsrng, 1);
		dim3 block(d_scrsdef.nscrs, d_scrsdef.nsrng, 1);
		d_sct2sn1 <<< grid, block >>>(d_scts1,
			d_srslt,
			offtof,
			d_xsxu,
			d_offseg,
<<<<<<< HEAD
			(int)(d_scrsdef.nscrs*d_scrsdef.nscrs));
		cudaError_t err = cudaGetLastError();
		if (err != cudaSuccess) printf("Error in d_sct2sn1: %s\n", cudaGetErrorString(err));
=======
			(int)(d_scrsdef.nscrs*d_scrsdef.nscrs / 2),
			Cnt.MRD);
		HANDLE_ERROR(cudaGetLastError());
>>>>>>> 04a7bd08
		//<><><><><><><><><><><><><><><><><><><><><><><><><><><><><>
		cudaEventRecord(stop, 0);
		cudaEventSynchronize(stop);
		float elapsedTime;
		cudaEventElapsedTime(&elapsedTime, start, stop);
		cudaEventDestroy(start);
		cudaEventDestroy(stop);
		if (Cnt.LOG <= LOGINFO) printf("DONE in %fs.\n", 1e-3*elapsedTime);



		if (Cnt.LOG <= LOGINFO) printf("i> 3D scatter axial interpolation...");
		cudaEventCreate(&start);
		cudaEventCreate(&stop);
		cudaEventRecord(start, 0);
		//<><><><><><><><><><><><><><><><><><><><><><><><><><><><><>
		block.x = d_scrsdef.nscrs;
		block.y = 1;
		block.z = 1;
		grid.x = d_scrsdef.nscrs;
		grid.y = Cnt.NSN1;
		grid.z = 1;
		d_sct_axinterp <<< grid, block >>>(d_sct3di,
			d_scts1,
			d_sctaxR,
			d_sctaxW,
			d_sn1_sn11,
			(int)(d_scrsdef.nscrs*d_scrsdef.nscrs),
			Cnt.NSN1,
			Cnt.SPN,
			i*tbins);
		HANDLE_ERROR(cudaGetLastError());
		//<><><><><><><><><><><><><><><><><><><><><><><><><><><><><>
		cudaEventRecord(stop, 0);
		cudaEventSynchronize(stop);
		cudaEventElapsedTime(&elapsedTime, start, stop);
		cudaEventDestroy(start);
		cudaEventDestroy(stop);
		if (Cnt.LOG <= LOGINFO) printf("DONE in %fs.\n", 1e-3*elapsedTime);

	}

	cudaFree(d_scts1);
	return d_sct3di;

	// cudaFree(d_sct3di);
	// return d_scts1;

}






//===================================================================
//------ CREATE MASK BASED ON THRESHOLD (SCATTER EMISSION DATA)------------
iMSK get_imskEm(IMflt imvol, float thrshld, Cnst Cnt)
{

	// check which device is going to be used
	int dev_id;
	cudaGetDevice(&dev_id);
	if (Cnt.LOG <= LOGINFO) printf("i> using CUDA device #%d\n", dev_id);

	iMSK msk;
	int nvx = 0;

	for (int i = 0; i<(SSE_IMX*SSE_IMY*SSE_IMZ); i++) {
		if (imvol.im[i]>thrshld)  nvx++;
	}
	//------------------------------------------------------------------
	//create the mask thru indexes
	int *d_i2v, *d_v2i;

#ifdef WIN32
	int *h_i2v, *h_v2i;
	HANDLE_ERROR(cudaMallocHost(&h_i2v, nvx * sizeof(int)));
	HANDLE_ERROR(cudaMallocHost(&h_v2i, SSE_IMX*SSE_IMY*SSE_IMZ * sizeof(int)));

	HANDLE_ERROR(cudaMalloc(&d_i2v, nvx * sizeof(int)));
	HANDLE_ERROR(cudaMalloc(&d_v2i, SSE_IMX*SSE_IMY*SSE_IMZ * sizeof(int)));

	nvx = 0;
	for (int i = 0; i<(SSE_IMX*SSE_IMY*SSE_IMZ); i++) {
		//if not in the mask then set to -1
		h_v2i[i] = 0;
		//image-based TFOV
		if (imvol.im[i]>thrshld) {
			h_i2v[nvx] = i;
			h_v2i[i] = nvx;
			nvx++;
		}
	}

	HANDLE_ERROR(cudaMemcpy(d_i2v, h_i2v, nvx * sizeof(int), cudaMemcpyHostToDevice));
	HANDLE_ERROR(cudaMemcpy(d_v2i, h_v2i, SSE_IMX*SSE_IMY*SSE_IMZ * sizeof(int), cudaMemcpyHostToDevice));

	HANDLE_ERROR(cudaFreeHost(h_i2v));
	HANDLE_ERROR(cudaFreeHost(h_v2i));


#else
	//printf(">>>>> NVX:%d, THRESHOLD:%f\n", nvx, thrshld);
	HANDLE_ERROR(cudaMallocManaged(&d_i2v, nvx * sizeof(int)));
	HANDLE_ERROR(cudaMallocManaged(&d_v2i, SSE_IMX*SSE_IMY*SSE_IMZ * sizeof(int)));

	nvx = 0;
	for (int i = 0; i<(SSE_IMX*SSE_IMY*SSE_IMZ); i++) {
		//if not in the mask then set to -1
		d_v2i[i] = 0;
		//image-based TFOV
		if (imvol.im[i]>thrshld) {
			d_i2v[nvx] = i;
			d_v2i[i] = nvx;
			nvx++;
		}
	}

#endif

	if (Cnt.LOG <= LOGINFO) printf("i> number of voxel values greater than %3.2f is %d out of %d (ratio: %3.2f)\n", thrshld, nvx, SSE_IMX*SSE_IMY*SSE_IMZ, nvx / (float)(SSE_IMX*SSE_IMY*SSE_IMZ));
	msk.nvx = nvx;
	msk.i2v = d_i2v;
	msk.v2i = d_v2i;
	return msk;
}
//===================================================================

//===================================================================
//----------- CREATE MASK BASED ON MASK PROVIDED ----------------
iMSK get_imskMu(IMflt imvol, char *msk, Cnst Cnt)
{

	// check which device is going to be used
	int dev_id;
	cudaGetDevice(&dev_id);
	if (Cnt.LOG <= LOGINFO) printf("i> using CUDA device #%d\n", dev_id);

	int nvx = 0;
	for (int i = 0; i<(SS_IMX*SS_IMY*SS_IMZ); i++) {
		if (msk[i]>0)  nvx++;
	}
	//------------------------------------------------------------------
	//create the mask thru indecies
	int *d_i2v, *d_v2i;

#ifdef WIN32
	int *h_i2v, *h_v2i;
	HANDLE_ERROR(cudaMallocHost(&h_i2v, nvx * sizeof(int)));
	HANDLE_ERROR(cudaMallocHost(&h_v2i, SS_IMX*SS_IMY*SS_IMZ * sizeof(int)));

	HANDLE_ERROR(cudaMalloc(&d_i2v, nvx * sizeof(int)));
	HANDLE_ERROR(cudaMalloc(&d_v2i, SS_IMX*SS_IMY*SS_IMZ * sizeof(int)));

	nvx = 0;
	for (int i = 0; i<(SS_IMX*SS_IMY*SS_IMZ); i++) {
		//if not in the mask then set to -1
		h_v2i[i] = -1;
		//image-based TFOV
		if (msk[i]>0) {
			h_i2v[nvx] = i;
			h_v2i[i] = nvx;
			nvx++;
		}
	}

	HANDLE_ERROR(cudaMemcpy(d_i2v, h_i2v, nvx * sizeof(int), cudaMemcpyHostToDevice));
	HANDLE_ERROR(cudaMemcpy(d_v2i, h_v2i, SS_IMX*SS_IMY*SS_IMZ * sizeof(int), cudaMemcpyHostToDevice));

	HANDLE_ERROR(cudaFreeHost(h_i2v));
	HANDLE_ERROR(cudaFreeHost(h_v2i));

#else

	HANDLE_ERROR(cudaMallocManaged(&d_i2v, nvx * sizeof(int)));
	HANDLE_ERROR(cudaMallocManaged(&d_v2i, SS_IMX*SS_IMY*SS_IMZ * sizeof(int)));

	nvx = 0;
	for (int i = 0; i<(SS_IMX*SS_IMY*SS_IMZ); i++) {
		//if not in the mask then set to -1
		d_v2i[i] = -1;
		//image-based TFOV
		if (msk[i]>0) {
			d_i2v[nvx] = i;
			d_v2i[i] = nvx;
			nvx++;
		}
	}

#endif
	if (Cnt.LOG <= LOGINFO) printf("i> number of voxels within the mu-mask is %d out of %d (ratio: %3.2f)\n", nvx, SS_IMX*SS_IMY*SS_IMZ, nvx / (float)(SS_IMX*SS_IMY*SS_IMZ));
	iMSK mlut;
	mlut.nvx = nvx;
	mlut.i2v = d_i2v;
	mlut.v2i = d_v2i;
	return mlut;
}<|MERGE_RESOLUTION|>--- conflicted
+++ resolved
@@ -7,220 +7,6 @@
 ------------------------------------------------------------------------*/
 #include <stdlib.h>
 #include "sctaux.h"
-
-<<<<<<< HEAD
-void HandleError(cudaError_t err, const char *file, int line) {
-	if (err != cudaSuccess) {
-		printf("%s in %s at line %d\n", cudaGetErrorString(err), file, line);
-		exit(EXIT_FAILURE);
-	}
-}
-
-//************ CHECK DEVICE MEMORY USAGE *********************
-void getMemUse(Cnst Cnt) {
-	size_t free_mem;
-	size_t total_mem;
-	HANDLE_ERROR(cudaMemGetInfo(&free_mem, &total_mem));
-	double free_db = (double)free_mem;
-	double total_db = (double)total_mem;
-	double used_db = total_db - free_db;
-	if (Cnt.LOG <= LOGDEBUG) printf("\ni> current GPU memory usage: %7.2f/%7.2f [MB]\n", used_db / 1024.0 / 1024.0, total_db / 1024.0 / 1024.0);
-}
-//************************************************************
-
-
-//======================================================================
-=======
-//==========================================================================================
->>>>>>> 04a7bd08
-//  S C A T T E R
-//======================================================================
-
-<<<<<<< HEAD
-=======
-//------------- DEFINE A SUBSET OF CRYSTAL and THEIR CENTRES FOR SCATTER -------------------
-scrsDEF def_scrs(short * isrng, float *scrs, Cnst Cnt)
-{
-
-	// float * scrs = (float*)malloc(3 * nCRS * sizeof(float));
-	// //indx of scatter crystals, ending with the total number
-	// int iscrs = 0;
-	// //counter for crystal period, SCRS_T
-	// int cntr = 0;
-
-	// for (int c = 0; c<nCRS; c++) {
-	// 	// avoiding gaps
-	// 	if (((c + 1) % 9) == 0) continue;
-	// 	cntr += 1;
-	// 	if (cntr == SCRS_T) {
-	// 		cntr = 0;
-	// 		scrs[3 * iscrs] = (float)c;
-	// 		scrs[3 * iscrs + 1] = 0.5*(crs[c] + crs[c + 2 * nCRS]);
-	// 		scrs[3 * iscrs + 2] = 0.5*(crs[c + nCRS] + crs[c + 3 * nCRS]);
-
-	// 		//printf("i> %d-th scatter crystal (%d): (x,y) = (%2.2f, %2.2f). \n", iscrs, c, scrs[3*iscrs+1], scrs[3*iscrs+2]);
-	// 		iscrs += 1;
-	// 	}
-	// }
-
-
-	scrsDEF d_scrsdef;
-
-	//scatter ring definitions
-#ifdef WIN32
-	float *h_scrcdefRng, *h_scrsdefCrs;
-	HANDLE_ERROR(cudaMallocHost(&h_scrcdefRng, 2 * Cnt.NSRNG * sizeof(float)));
-	float z = 0.5*(-Cnt.NRNG*Cnt.AXR + Cnt.AXR);
-	for (int ir = 0; ir<Cnt.NSRNG; ir++) {
-		h_scrcdefRng[2 * ir] = (float)isrng[ir];
-		h_scrcdefRng[2 * ir + 1] = z + isrng[ir] * Cnt.AXR;
-		if (Cnt.LOG <= LOGDEBUG)
-			printf(">> [%d]: ring_i=%d, ring_z=%f\n", ir, (int)h_scrcdefRng[2 * ir], h_scrcdefRng[2 * ir + 1]);
-	}
-	HANDLE_ERROR(cudaMalloc(&d_scrsdef.rng, 2 * Cnt.NSRNG * sizeof(float)));
-	HANDLE_ERROR(cudaMemcpy(d_scrsdef.rng, h_scrcdefRng, 2 * Cnt.NSRNG * sizeof(float), cudaMemcpyHostToDevice));
-	HANDLE_ERROR(cudaFreeHost(h_scrcdefRng));
-
-	//transaxial crystals to structure
-	HANDLE_ERROR(cudaMallocHost(&h_scrsdefCrs, 3 * Cnt.NSCRS * sizeof(float)));
-	for (int sc = 0; sc<Cnt.NSCRS; sc++) {
-		h_scrsdefCrs[3 * sc] = scrs[3 * sc];
-		h_scrsdefCrs[3 * sc + 1] = scrs[3 * sc + 1];
-		h_scrsdefCrs[3 * sc + 2] = scrs[3 * sc + 2];
-		if (Cnt.LOG <= LOGDEBUG)
-			printf("i> %d-th scatter crystal (%d): (x,y) = (%2.2f, %2.2f). \n", sc, (int)h_scrsdefCrs[3 * sc], h_scrsdefCrs[3 * sc + 1], h_scrsdefCrs[3 * sc + 2]);
-	}
-	HANDLE_ERROR(cudaMalloc(&d_scrsdef.crs, 3 * Cnt.NSCRS * sizeof(float)));
-	HANDLE_ERROR(cudaMemcpy(d_scrsdef.crs, h_scrsdefCrs, 3 * Cnt.NSCRS * sizeof(float), cudaMemcpyHostToDevice));
-	HANDLE_ERROR(cudaFreeHost(h_scrsdefCrs));
-
-#else
-	HANDLE_ERROR(cudaMallocManaged(&d_scrsdef.rng, 2 * Cnt.NSRNG * sizeof(float)));
-	float z = 0.5*(-Cnt.NRNG*Cnt.AXR + Cnt.AXR);
-	for (int ir = 0; ir<Cnt.NSRNG; ir++) {
-		d_scrsdef.rng[2 * ir] = (float)isrng[ir];
-		d_scrsdef.rng[2 * ir + 1] = z + isrng[ir] * Cnt.AXR;
-		if (Cnt.LOG <= LOGDEBUG)
-			printf(">> [%d]: ring_i=%d, ring_z=%f\n", ir, (int)d_scrsdef.rng[2 * ir], d_scrsdef.rng[2 * ir + 1]);
-	}
-
-	//transaxial crs to structure
-	HANDLE_ERROR(cudaMallocManaged(&d_scrsdef.crs, 3 * Cnt.NSCRS * sizeof(float)));
-	for (int sc = 0; sc<Cnt.NSCRS; sc++) {
-		d_scrsdef.crs[3 * sc] 	  = scrs[3 * sc];
-		d_scrsdef.crs[3 * sc + 1] = scrs[3 * sc + 1];
-		d_scrsdef.crs[3 * sc + 2] = scrs[3 * sc + 2];
-		if (Cnt.LOG <= LOGDEBUG)
-			printf("i> %d-th scatter crystal (%d): (x,y) = (%2.2f, %2.2f). \n", sc, (int)d_scrsdef.crs[3 * sc], d_scrsdef.crs[3 * sc + 1], d_scrsdef.crs[3 * sc + 2]);
-	}
-#endif
-
-	d_scrsdef.nscrs = Cnt.NSCRS;
-	d_scrsdef.nsrng = Cnt.NSRNG;
-
-	return d_scrsdef;
-}
-
-
-//==========================================================================
-//---------- get 3D scatter look up tables ---------------------------------
-int * get_2DsctLUT(scrsDEF d_scrsdef, Cnst Cnt) {
-
-
-	//crystals -> sino bin LUT
-	short c0, c1;
-	int * c2s = (int*)malloc(Cnt.NCRS*Cnt.NCRS * sizeof(int));
-	for (int iw = 0; iw<Cnt.W; iw++) {
-		for (int ia = 0; ia<Cnt.A; ia++) {
-			c0 = floor(fmod(ia + .5*(Cnt.NCRS - 2 + Cnt.W / 2 - iw), Cnt.NCRS));
-			c1 = floor(fmod(ia + .5*(2 * Cnt.NCRS - 2 - Cnt.W / 2 + iw), Cnt.NCRS));
-			c2s[c0 + c1*Cnt.NCRS] = iw + ia*Cnt.W;//ia + iw*Cnt.A;
-			c2s[c1 + c0*Cnt.NCRS] = iw + ia*Cnt.W;//ia + iw*Cnt.A;
-		}
-	}
-
-	int *d_sct2aw;
-
-#ifdef WIN32
-	int *h_sct2aw;
-	float *h_scrsdefCrs;
-	HANDLE_ERROR(cudaMallocHost(&h_sct2aw, d_scrsdef.nscrs*d_scrsdef.nscrs / 2 * sizeof(int)));
-	HANDLE_ERROR(cudaMalloc(&d_sct2aw, d_scrsdef.nscrs*d_scrsdef.nscrs / 2 * sizeof(int)));
-	//HANDLE_ERROR(cudaMalloc(&d_scrsdef.crs, 3 * iscrs * sizeof(float)));
-
-	HANDLE_ERROR(cudaMallocHost(&h_scrsdefCrs, 3 * d_scrsdef.nscrs * sizeof(float)));
-	HANDLE_ERROR(cudaMemcpy(h_scrsdefCrs, d_scrsdef.crs, 3 * d_scrsdef.nscrs * sizeof(float), cudaMemcpyDeviceToHost));
-
-	//printf("i> d_scrsdef: nrcs nsrng %d %d\n\n", d_scrsdef.nscrs, d_scrsdef.nsrng);
-
-
-	//loop over unscattered crystals
-	for (int uc = 0; uc<d_scrsdef.nscrs; uc++) {
-
-		//loop over scatter crystals
-		for (int i = 0; i<d_scrsdef.nscrs / 2; i++) {
-			//scatter crystal based on the position of unscatter crystal <uc>
-			int sc = (uc + d_scrsdef.nscrs / 4 + i) & (d_scrsdef.nscrs - 1);
-			//sino linear index (full including the gaps)
-			h_sct2aw[d_scrsdef.nscrs / 2 * uc + i] = c2s[(int)h_scrsdefCrs[3 * uc] + Cnt.NCRS*(int)h_scrsdefCrs[3 * sc]];
-
-			//scattered and unscattered crystal positions (used for determining +/- sino segments)
-			float xs = h_scrsdefCrs[3 * sc + 1];
-			float xu = h_scrsdefCrs[3 * uc + 1];
-
-			if (xs>xu) { h_sct2aw[d_scrsdef.nscrs / 2 * uc + i] += (1 << 30); }
-
-			// printf("uc = %d (c=%d, xu = %f), sc = %d (c=%d, xs = %f), iAW = %d\n",
-			//        uc, (int)d_scrsdef.crs[3*uc], d_scrsdef.crs[3*uc+1],
-			//        sc, (int)d_scrsdef.crs[3*sc], d_scrsdef.crs[3*sc+1],
-			//        d_sct2aw[d_scrsdef.nscrs/2*uc + i] );
-		}
-
-	}
-	HANDLE_ERROR(cudaMemcpy(d_sct2aw, h_sct2aw, d_scrsdef.nscrs*d_scrsdef.nscrs / 2 * sizeof(int), cudaMemcpyHostToDevice));
-	HANDLE_ERROR(cudaFreeHost(h_sct2aw));
-	HANDLE_ERROR(cudaFreeHost(h_scrsdefCrs));
-
-
-
-#else
-
-	HANDLE_ERROR(cudaMallocManaged(&d_sct2aw, d_scrsdef.nscrs*d_scrsdef.nscrs / 2 * sizeof(int)));
-
-	//loop over unscattered crystals
-	for (int uc = 0; uc<d_scrsdef.nscrs; uc++) {
-
-		//loop over scatter crystals
-		for (int i = 0; i<d_scrsdef.nscrs / 2; i++) {
-			//scatter crystal based on the position of unscatter crystal <uc>
-			int sc = (uc + d_scrsdef.nscrs / 4 + i) & (d_scrsdef.nscrs - 1);
-			//sino linear index (full including the gaps)
-			d_sct2aw[d_scrsdef.nscrs / 2 * uc + i] = c2s[(int)d_scrsdef.crs[3 * uc] + Cnt.NCRS*(int)d_scrsdef.crs[3 * sc]];
-
-			//scattered and unscattered crystal positions (used for determining +/- sino segments)
-			float xs = d_scrsdef.crs[3 * sc + 1];
-			float xu = d_scrsdef.crs[3 * uc + 1];
-
-			if (xs>xu) { d_sct2aw[d_scrsdef.nscrs / 2 * uc + i] += (1 << 30); }
-
-			// printf("uc = %d (c=%d, xu = %f), sc = %d (c=%d, xs = %f), iAW = %d\n",
-			//        uc, (int)d_scrsdef.crs[3*uc], d_scrsdef.crs[3*uc+1],
-			//        sc, (int)d_scrsdef.crs[3*sc], d_scrsdef.crs[3*sc+1],
-			//        d_sct2aw[d_scrsdef.nscrs/2*uc + i] );
-		}
-
-	}
-
-#endif
-
-	return d_sct2aw;
-}
-
-
-
-//---------------- Scatter crystals to sino bins -------------------------------------
-snLUT get_scrs2sn(int nscrs, float *scrs, Cnst Cnt) {
->>>>>>> 04a7bd08
 
 //======================================================================
 //SCATTER RESULTS PROCESSING
@@ -323,14 +109,7 @@
 	Cnst Cnt)
 {
 
-<<<<<<< HEAD
-
-	getMemUse(Cnt);
-
-	//scatter pre-sino in span-1 (temporary) 
-=======
 	//scatter pre-sino in span-1 (tmporary)
->>>>>>> 04a7bd08
 	float *d_scts1;
 	HANDLE_ERROR(cudaMalloc(&d_scts1, Cnt.NSN64*d_scrsdef.nscrs*d_scrsdef.nscrs * sizeof(float)));
 
@@ -392,6 +171,7 @@
 		cudaEventCreate(&start);
 		cudaEventCreate(&stop);
 		cudaEventRecord(start, 0);
+		
 		//<><><><><><><><><><><><><><><><><><><><><><><><><><><><><>
 		dim3 grid(d_scrsdef.nscrs, d_scrsdef.nsrng, 1);
 		dim3 block(d_scrsdef.nscrs, d_scrsdef.nsrng, 1);
@@ -400,16 +180,10 @@
 			offtof,
 			d_xsxu,
 			d_offseg,
-<<<<<<< HEAD
 			(int)(d_scrsdef.nscrs*d_scrsdef.nscrs));
-		cudaError_t err = cudaGetLastError();
-		if (err != cudaSuccess) printf("Error in d_sct2sn1: %s\n", cudaGetErrorString(err));
-=======
-			(int)(d_scrsdef.nscrs*d_scrsdef.nscrs / 2),
-			Cnt.MRD);
 		HANDLE_ERROR(cudaGetLastError());
->>>>>>> 04a7bd08
 		//<><><><><><><><><><><><><><><><><><><><><><><><><><><><><>
+
 		cudaEventRecord(stop, 0);
 		cudaEventSynchronize(stop);
 		float elapsedTime;
